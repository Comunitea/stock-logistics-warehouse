# -*- coding: utf-8 -*-
# © 2014 Numérigraphe SARL
# License AGPL-3.0 or later (http://www.gnu.org/licenses/agpl.html).
{
    'name': 'Consider the production potential is available to promise',
<<<<<<< HEAD
    'version': '8.0.3.0.1',
=======
    'version': '8.0.3.1.0',
>>>>>>> 158ddee0
    "author": u"Numérigraphe,"
              u"Odoo Community Association (OCA)",
    'category': 'Hidden',
    'depends': [
        'stock_available',
        'mrp'
    ],
    'data': [
        'views/product_template_view.xml',
    ],
    'demo': [
        'demo/mrp_bom.yml',
    ],
    'license': 'AGPL-3',
    'installable': True,
}<|MERGE_RESOLUTION|>--- conflicted
+++ resolved
@@ -3,11 +3,7 @@
 # License AGPL-3.0 or later (http://www.gnu.org/licenses/agpl.html).
 {
     'name': 'Consider the production potential is available to promise',
-<<<<<<< HEAD
-    'version': '8.0.3.0.1',
-=======
     'version': '8.0.3.1.0',
->>>>>>> 158ddee0
     "author": u"Numérigraphe,"
               u"Odoo Community Association (OCA)",
     'category': 'Hidden',
