--- conflicted
+++ resolved
@@ -34,15 +34,13 @@
     def _get_potential_qty(self):
         """Compute the potential qty based on the available components."""
         bom_obj = self.env['mrp.bom']
-<<<<<<< HEAD
         uom_obj = self.env['product.uom']
-=======
+
         icp = self.env['ir.config_parameter']
         stock_available_mrp_based_on = safe_eval(
             icp.get_param('stock_available_mrp_based_on', 'False'))
         if not stock_available_mrp_based_on:
             stock_available_mrp_based_on = 'qty_available'
->>>>>>> 158ddee0
 
         for product in self:
             bom_id = bom_obj._bom_find(product_id=product.id)
@@ -59,11 +57,10 @@
                 # The BoM has no line we can use
                 product.potential_qty = 0.0
 
-<<<<<<< HEAD
             else:
                 # Find the lowest quantity we can make with the stock at hand
                 components_potential_qty = min(
-                    [component.qty_available // need
+                    [component[stock_available_mrp_based_on] // need
                      for component, need in component_needs.items()]
                 )
 
@@ -100,11 +97,4 @@
                 {component: component_qty}
             )
 
-        return needs
-=======
-            # Find the lowest quantity we can make with the stock at hand
-            product.potential_qty = min(
-                [getattr(self.browse(component_id),
-                         stock_available_mrp_based_on) // need
-                 for component_id, need in component_needs.items()])
->>>>>>> 158ddee0
+        return needs